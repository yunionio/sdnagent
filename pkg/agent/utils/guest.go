package utils

import (
	"encoding/json"
	"fmt"
	"io/ioutil"
	"os"
	"path"
	"strings"
)

type guestDesc struct {
	NICs               []*GuestNIC `json:"nics"`
	SecurityRules      string      `json:"security_rules"`
	AdminSecurityRules string      `json:"admin_security_rules"`
	Secgroup           string
	Name               string
}

type GuestNIC struct {
	Bridge     string
	Bw         int
	Dns        string
	Domain     string
	Driver     string
	Gateway    string
	IfnameHost string `json:"ifname"`
	Index      int
	IfnameVM   string `json:"interface"`
	IP         string `json:"ip"`
	MAC        string
	Masklen    int
	Net        string
	NetId      string `json:"net_id"`
	Virtual    bool
	VLAN       int
	WireId     string `json:"wire_id"`

	CtZoneId    uint16 `json:"-"`
	CtZoneIdSet bool   `json:"-"`
	PortNo      int    `json:"-"`
}

func (n *GuestNIC) TcData() *TcData {
	return &TcData{
		Type:        TC_DATA_TYPE_GUEST,
		Ifname:      n.IfnameHost,
		IngressMbps: uint64(n.Bw),
	}
}

func (n *GuestNIC) Map() map[string]interface{} {
	m := map[string]interface{}{
		"IP":      n.IP,
		"MAC":     n.MAC,
		"VLAN":    n.VLAN & 0xfff,
		"CT_ZONE": n.CtZoneId,
		"PortNo":  n.PortNo,
	}
	vlanTci := n.VLAN & 0xfff
	if n.VLAN > 1 {
		// 802.1Q vlan header present
		vlanTci |= 0x1000
	} else {
		vlanTci = 0
	}
	m["VLANTci"] = fmt.Sprintf("0x%04x/0x1fff", vlanTci)
	return m
}

type Guest struct {
	Id         string
	Path       string
	HostConfig *HostConfig

	Name          string
	SecurityRules *SecurityRules
<<<<<<< HEAD
	NICs          []*GuestNIC
	HostConfig    *HostConfig
=======
	NICs          []*guestNIC
>>>>>>> bedd0dbd
}

func (g *Guest) IsVM() bool {
	startvmPath := path.Join(g.Path, "startvm")
	_, err := os.Stat(startvmPath)
	if err == nil {
		return true
	}
	return false
}

func (g *Guest) Running() bool {
	pidPath := path.Join(g.Path, "pid")
	pidData, err := ioutil.ReadFile(pidPath)
	if err != nil {
		if os.IsNotExist(err) {
			return false
		}
		// NOTE just to be reservative
		return true
	}
	if len(pidData) == 0 {
		return false
	}
	// NOTE check /proc/<pid>/exe links a qemu executable
	pidStr := strings.TrimSpace(string(pidData))
	procPath := path.Join("/proc", pidStr)
	fileInfo, err := os.Stat(procPath)
	if err != nil {
		if os.IsNotExist(err) {
			return false
		}
		// NOTE just to be reservative
		return true
	}
	if fileInfo.IsDir() {
		return true
	}
	return false
}

func (g *Guest) LoadDesc() error {
	descPath := path.Join(g.Path, "desc")
	descFile, err := os.Open(descPath)
	if err != nil {
		return err
	}
	defer descFile.Close()
	dec := json.NewDecoder(descFile)
	var desc guestDesc
	err = dec.Decode(&desc)
	if err != nil {
		return err
	}
	g.Name = desc.Name
	g.NICs = desc.NICs
	{
		if len(desc.Secgroup) == 0 {
			desc.SecurityRules = "out:allow any; in:allow any"
		}
		rstr := desc.AdminSecurityRules + "; " + desc.SecurityRules
		rs, err := NewSecurityRules(rstr)
		if err != nil {
			return err
		}
		g.SecurityRules = rs
	}
	return nil
}<|MERGE_RESOLUTION|>--- conflicted
+++ resolved
@@ -75,12 +75,7 @@
 
 	Name          string
 	SecurityRules *SecurityRules
-<<<<<<< HEAD
 	NICs          []*GuestNIC
-	HostConfig    *HostConfig
-=======
-	NICs          []*guestNIC
->>>>>>> bedd0dbd
 }
 
 func (g *Guest) IsVM() bool {
